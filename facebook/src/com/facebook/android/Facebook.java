--- conflicted
+++ resolved
@@ -46,23 +46,15 @@
 import android.content.pm.Signature;
 import android.database.Cursor;
 import android.net.Uri;
-<<<<<<< HEAD
-=======
 import android.os.AsyncTask;
->>>>>>> 3fe85109
 import android.os.Bundle;
 import android.os.Handler;
 import android.os.IBinder;
 import android.os.Message;
 import android.os.Messenger;
 import android.os.RemoteException;
-<<<<<<< HEAD
-=======
-import android.text.TextUtils;
-import android.webkit.CookieSyncManager;
 import org.json.JSONException;
 import org.json.JSONObject;
->>>>>>> 3fe85109
 
 /**
  * Main Facebook object for interacting with the Facebook developer API.
@@ -82,12 +74,6 @@
     public static final String EXPIRES = "expires_in";
     public static final String SINGLE_SIGN_ON_DISABLED = "service_disabled";
 
-<<<<<<< HEAD
-    public static final Uri ATTRIBUTION_ID_CONTENT_URI = 
-        Uri.parse("content://com.facebook.katana.provider.AttributionIdProvider");
-    public static final String ATTRIBUTION_ID_COLUMN_NAME = "aid";
-    
-=======
     public static final Uri ATTRIBUTION_ID_CONTENT_URI =
         Uri.parse("content://com.facebook.katana.provider.AttributionIdProvider");
     public static final String ATTRIBUTION_ID_COLUMN_NAME = "aid";
@@ -100,7 +86,6 @@
     private static final String ANALYTICS_EVENT = "event";
     private static final String ATTRIBUTION_KEY = "attribution";
 
->>>>>>> 3fe85109
     public static final int FORCE_DIALOG_AUTH = -1;
 
     private static final String LOGIN = "oauth";
@@ -133,7 +118,7 @@
     final private long REFRESH_TOKEN_BARRIER = 24L * 60L * 60L * 1000L;
 
     private boolean shouldAutoPublishInstall = true;
-    private AutoPublishAsyncTask mAutoPublishAsyncTask = null;
+    private AutoPublishAsyncTask autoPublishAsyncTask = null;
 
     /**
      * Constructor for Facebook object.
@@ -265,22 +250,10 @@
             }
         };
 
-<<<<<<< HEAD
-        pendingOpeningSession.open(activity, callback, behavior, activityCode);
-=======
         // fire off an auto-attribution publish if appropriate.
         autoPublishAsync(activity.getApplicationContext());
 
-        // Prefer single sign-on, where available.
-        if (activityCode >= 0) {
-            singleSignOnStarted = startSingleSignOn(activity, mAppId,
-                    permissions, activityCode);
-        }
-        // Otherwise fall back to traditional dialog.
-        if (!singleSignOnStarted) {
-            startDialogAuth(activity, permissions);
-        }
->>>>>>> 3fe85109
+        pendingOpeningSession.open(activity, callback, behavior, activityCode);
     }
 
     private void onSessionCallback(Session callbackSession, SessionState state, Exception exception,
@@ -868,7 +841,7 @@
      * @return long - timestamp of the last token update.
      */
     public long getLastAccessUpdate() {
-        return mLastAccessUpdate;
+        return lastAccessUpdateMillisecondsAfterEpoch;
     }
 
     /**
@@ -881,9 +854,9 @@
      * @param lastAccessUpdate - timestamp of the last token update
      */
     public void setTokenFromCache(String accessToken, long accessExpires, long lastAccessUpdate) {
-        mAccessToken = accessToken;
-        mAccessExpires = accessExpires;
-        mLastAccessUpdate = lastAccessUpdate;
+        accessToken = accessToken;
+        accessExpiresMillisecondsAfterEpoch = accessExpires;
+        lastAccessUpdateMillisecondsAfterEpoch = lastAccessUpdate;
     }
 
     /**
@@ -999,23 +972,6 @@
         public void clear() {
             accessToken = null;
         }
-    }
-
-    /**
-     * Get Attribution ID for app install conversion tracking.
-     * @param contentResolver
-     * @return Attribution ID that will be used for conversion tracking. It will be null only if
-     *         the user has not installed or logged in to the Facebook app.
-     */
-    public static String getAttributionId(ContentResolver contentResolver) {
-        String [] projection = {ATTRIBUTION_ID_COLUMN_NAME};
-        Cursor c = contentResolver.query(ATTRIBUTION_ID_CONTENT_URI, projection, null, null, null);
-        if (c == null || !c.moveToFirst()) {
-            return null;
-        }
-        String attributionId = c.getString(c.getColumnIndex(ATTRIBUTION_ID_COLUMN_NAME));
-        
-        return attributionId;
     }
 
     /**
@@ -1120,13 +1076,13 @@
     void autoPublishAsync(final Context context) {
         AutoPublishAsyncTask asyncTask = null;
         synchronized (this) {
-            if (mAutoPublishAsyncTask == null && getShouldAutoPublishInstall()) {
+            if (autoPublishAsyncTask == null && getShouldAutoPublishInstall()) {
                 // copy the application id to guarantee thread safety against our container.
                 String applicationId = Facebook.this.mAppId;
 
                 // skip publish if we don't have an application id.
                 if (applicationId != null) {
-                    asyncTask = mAutoPublishAsyncTask = new AutoPublishAsyncTask(applicationId, context);
+                    asyncTask = autoPublishAsyncTask = new AutoPublishAsyncTask(applicationId, context);
                 }
             }
         }
@@ -1162,7 +1118,7 @@
         protected void onPostExecute(Void result) {
             // always clear out the publisher to allow other invocations.
             synchronized (Facebook.this) {
-                mAutoPublishAsyncTask = null;
+                autoPublishAsyncTask = null;
             }
         }
     }
